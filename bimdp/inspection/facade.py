--- conflicted
+++ resolved
@@ -224,27 +224,14 @@
                                  verbose=False)
     filename = os.path.join(path, "training_inspection.html")
     title = "Training Inspection"
-<<<<<<< HEAD
-    html_file = open(filename, 'w')
-    html_file.write('<html>\n<head>\n<title>%s</title>\n' % title)
-    html_file.write('<style type="text/css" media="screen">')
-    html_file.write(standard_css())
-    html_file.write('</style>\n</head>\n<body>\n')
-    html_file.write('<h3>%s</h3>\n' % title)
-    html_file.write(slideshow)
-    html_file.write('</body>\n</html>')
-    html_file.close()
-=======
     with open(filename, 'w') as html_file:
         html_file.write('<html>\n<head>\n<title>%s</title>\n' % title)
         html_file.write('<style type="text/css" media="screen">')
-        html_file.write(INSPECTION_STYLE)
-        html_file.write(mdp.utils.BASIC_STYLE)
+        html_file.write(standard_css())
         html_file.write('</style>\n</head>\n<body>\n')
         html_file.write('<h3>%s</h3>\n' % title)
         html_file.write(slideshow)
         html_file.write('</body>\n</html>')
->>>>>>> 1fb0ad61
     if open_browser:
         _open_custom_brower(open_browser, os.path.abspath(filename))
     return filename
@@ -373,27 +360,15 @@
                         show_size=show_size,
                         **kwargs)
     # inspect execution created the path if required, so no need to check here
-<<<<<<< HEAD
-    html_file = open(filename, 'w')
-    html_file.write('<html>\n<head>\n<title>%s</title>\n' % title)
-    html_file.write('<style type="text/css" media="screen">')
-    html_file.write(standard_css())
-    html_file.write('</style>\n</head>\n<body>\n')
-    html_file.write('<h3>%s</h3>\n' % title)
-    html_file.write(slideshow)
-    html_file.write('</body>\n</html>')
-    html_file.close()
-=======
     with open(filename, 'w') as html_file:
+        html_file = open(filename, 'w')
         html_file.write('<html>\n<head>\n<title>%s</title>\n' % title)
         html_file.write('<style type="text/css" media="screen">')
-        html_file.write(INSPECTION_STYLE)
-        html_file.write(mdp.utils.BASIC_STYLE)
+        html_file.write(standard_css())
         html_file.write('</style>\n</head>\n<body>\n')
         html_file.write('<h3>%s</h3>\n' % title)
         html_file.write(slideshow)
         html_file.write('</body>\n</html>')
->>>>>>> 1fb0ad61
     if open_browser:
         _open_custom_brower(open_browser, os.path.abspath(filename))
     return filename, result