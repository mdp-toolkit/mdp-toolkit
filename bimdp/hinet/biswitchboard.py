import sys
import mdp
import mdp.hinet as hinet
n = mdp.numx

from bimdp import BiNode
<<<<<<< HEAD
=======

>>>>>>> 3be167a7

class BiSwitchboard(BiNode, hinet.Switchboard):
    """BiMDP version of the normal Switchboard.

    It adds support for stop_message and also tries to apply the switchboard
    mapping to arrays in the message. The mapping is only applied if the
    array is at least two dimensional and the second dimension matches the
    switchboard dimension.
    """

    def __init__(self, **kwargs):
        """Initialize BiSwitchboard.

        args and kwargs are forwarded via super to the next __init__ method
        in the MRO.
        """
        super(BiSwitchboard, self).__init__(**kwargs)
        if self.inverse_connections is not None:
            self.down_connections = self.inverse_connections
        else:
            # a stable (order preserving where possible) sort is
            # necessary here, therefore use mergesort
            # otherwise channels (e.g. for a Rectangular2d...) are mixed up
            self.down_connections = n.argsort(self.connections,
                                              kind="mergesort")

    def _execute(self, x, msg=None):
        """Return the routed input data."""
        if x is not None:
            y = super(BiSwitchboard, self)._execute(x)
        else:
            y = None
        msg = self._execute_msg(msg)
        if not msg:
            return y
        else:
            return y, msg

    def _inverse(self, x, msg=None):
        """Return the routed input data."""
        if x is not None:
            y = super(BiSwitchboard, self)._inverse(x)
        else:
            y = None
        msg = self._inverse_msg(msg)
        if not msg:
            return y
        else:
            return y, msg

    def is_bi_training(self):
        return False

    ## Helper methods ##

    def _inverse_msg(self, msg):
        """Inverse routing for msg."""
        if not msg:
            return None
        out_msg = {}
        for (key, value) in msg.items():
            if (type(value) is n.ndarray and
                len(value.shape) >= 2 and value.shape[1] == self.output_dim):
                out_msg[key] = super(BiSwitchboard, self)._inverse(value)
            else:
                out_msg[key] = value
        return out_msg

    def _execute_msg(self, msg):
        """Feed-forward routing for msg."""
        if not msg:
            return None
        out_msg = {}
        for (key, value) in msg.items():
            if (type(value) is n.ndarray and
                len(value.shape) >= 2 and value.shape[1] == self.input_dim):
                out_msg[key] = super(BiSwitchboard, self)._execute(value)
            else:
                out_msg[key] = value
        return out_msg


## create BiSwitchboard versions of the standard MDP switchboards ##

# corresponding methods for the switchboard_factory extension are
# created as well

@classmethod
def _binode_create_switchboard(cls, free_params, prev_switchboard,
                               prev_output_dim, node_id):
    """Modified version of create_switchboard to support node_id.

    This method can be used as a substitute when using the switchboard_factory
    extension.
    """
    compatible = False
    for base_class in cls.compatible_pre_switchboards:
        if isinstance(prev_switchboard, base_class):
            compatible = True
    if not compatible:
        err = ("The prev_switchboard class '%s'" %
                    prev_switchboard.__class__.__name__ +
               " is not compatible with this switchboard class" +
               " '%s'." % cls.__name__)
        raise mdp.hinet.SwitchboardException(err)
    for key, value in free_params.items():
        if key.endswith('_xy') and isinstance(value, int):
            free_params[key] = (value, value)
    kwargs = cls._get_switchboard_kwargs(free_params, prev_switchboard,
                                         prev_output_dim)
    return cls(node_id=node_id, **kwargs)


# TODO: Use same technique as for binodes?
#    But have to take care of the switchboard_factory extension.

# use a function to avoid poluting the namespace
def _create_bi_switchboards():
    switchboard_classes = [
        mdp.hinet.ChannelSwitchboard,
        mdp.hinet.Rectangular2dSwitchboard,
        mdp.hinet.DoubleRect2dSwitchboard,
        mdp.hinet.DoubleRhomb2dSwitchboard,
    ]
    current_module = sys.modules[__name__]
    for switchboard_class in switchboard_classes:
        node_name = switchboard_class.__name__
        binode_name = node_name[:-len("Switchboard")] + "BiSwitchboard"
        docstring = ("Automatically created BiSwitchboard version of %s." %
                     node_name)
        docstring = "Automatically created BiNode version of %s." % node_name
        exec ('class %s(BiSwitchboard, mdp.hinet.%s): "%s"' %
              (binode_name, node_name, docstring)) in current_module.__dict__
        # create appropriate FactoryExtension nodes
        mdp.extension_method("switchboard_factory",
                             current_module.__dict__[binode_name],
                             "create_switchboard")(_binode_create_switchboard)

_create_bi_switchboards()<|MERGE_RESOLUTION|>--- conflicted
+++ resolved
@@ -4,10 +4,7 @@
 n = mdp.numx
 
 from bimdp import BiNode
-<<<<<<< HEAD
-=======
 
->>>>>>> 3be167a7
 
 class BiSwitchboard(BiNode, hinet.Switchboard):
     """BiMDP version of the normal Switchboard.
