
import unittest

import mdp
n = mdp.numx

from bimdp import BiNode, MSG_ID_SEP, BiFlow, BiClassifier, binode_coroutine
from bimdp.nodes import (
    IdentityBiNode, SFABiNode, FDABiNode, SignumBiClassifier
)
from testnodes import JumpBiNode


class TestBiNode(unittest.TestCase):

    def test_msg_parsing1(self):
        """Test the message parsing and recombination."""
        class TestBiNode(BiNode):
            def _execute(self, x, a, b, d):
                self.a = a
                self.b = b
                self.d = d
                return x, {"g": 15, "z": 3}
            @staticmethod
            def is_trainable(): return False
        binode = TestBiNode(node_id="test")
        b_key = "test" + MSG_ID_SEP + "b"
        d_key = "test" + MSG_ID_SEP + "d"
        msg = {"c": 12, b_key: 42, "a": 13, d_key: "bla"}
        _, msg = binode.execute(None, msg)
        self.assert_("a" in msg)
        self.assert_(b_key not in msg)
        self.assert_(d_key not in msg)
        self.assert_(binode.a == 13)
        self.assert_(binode.b == 42)
        self.assert_(binode.d == "bla")
        # test the message combination
        self.assert_(msg["g"] == 15)
        self.assert_(msg["z"] == 3)

    def test_msg_parsing2(self):
        """Test that an adressed argument is not found."""
        class TestBiNode(BiNode):
            def _execute(self, x, a, b):
                self.a = a
                self.b = b
            @staticmethod
            def is_trainable(): return False
        binode = TestBiNode(node_id="test")
        b_key = "test" + MSG_ID_SEP + "b"
        # check that the 'd' key which is not an arg gets removed
        d_key = "test" + MSG_ID_SEP + "d"
        msg = {"c": 12, b_key: 42, "a": 13, d_key: "bla"}
        _, out_msg = binode.execute(None, msg)
        self.assert_(d_key not in out_msg)

    def test_msg_magic(self):
        """Test that the magic msg argument works."""
        class TestBiNode(BiNode):
            def _execute(self, x, a, msg, b):
                self.a = a
                self.b = b
                del msg["c"]
                msg["f"] = 1
                return x, msg
            @staticmethod
            def is_trainable(): return False
        binode = TestBiNode(node_id="test")
        b_key = "test" + MSG_ID_SEP + "b"
        msg = {"c": 12, b_key: 42, "a": 13}
        _, msg = binode.execute(None, msg)
        self.assert_("a" in msg)
        self.assert_("c" not in msg)  # was deleted in _execute
        self.assert_(msg["f"] == 1)
        self.assert_(b_key not in msg)
        self.assert_(binode.a == 13)
        self.assert_(binode.b == 42)

    def test_method_magic(self):
        """Test the magic method message key."""
        class TestBiNode(BiNode):
            def _test(self, x, a, b):
                self.a = a
                self.b = b
            @staticmethod
            def is_trainable(): return False
        binode = TestBiNode(node_id="test")
        b_key = "test" + MSG_ID_SEP + "b"
        msg = {"c": 12, "a": 13, b_key: 42, "method": "test"}
        binode.execute(None, msg)
        self.assert_("a" in msg)
        self.assert_(b_key not in msg)
        self.assert_(binode.b == 42)

    def test_target_magic(self):
        """Test the magic target message key."""
        class TestBiNode(BiNode):
            def _execute(self, x, a, b):
                self.a = a
                self.b = b
            @staticmethod
            def is_trainable(): return False
        binode = TestBiNode(node_id="test")
        b_key = "test" + MSG_ID_SEP + "b"
        target_key = "test" + MSG_ID_SEP + "target"
        msg = {"c": 12, b_key: 42, "a": 13, target_key: "test2"}
        result = binode.execute(None, msg)
        self.assert_(len(result) == 3)
        self.assert_(result[2] == "test2")

    def test_inverse_magic1(self):
        """Test the magic inverse method argument."""
        class TestBiNode(BiNode):
            def _inverse(self, x, a, b):
                self.a = a
                self.b = b
                y = n.zeros((len(x), self.input_dim))
                return y
            @staticmethod
            def is_trainable(): return False
        binode = TestBiNode(node_id="test", input_dim=20, output_dim=10)
        b_key = "test" + MSG_ID_SEP + "b"
        msg = {"c": 12, "a": 13, b_key: 42, "method": "inverse"}
        x = n.zeros((5, binode.output_dim))
        result = binode.execute(x, msg)
        self.assert_(len(result) == 3)
        self.assert_(result[2] == -1)
        self.assert_(result[0].shape == (5, 20))

    def test_inverse_magic2(self):
        """Test overriding the magic inverse target."""
        class TestBiNode(BiNode):
            def _inverse(self, x, a, b):
                self.a = a
                self.b = b
                y = n.zeros((len(x), self.input_dim))
                return y, None, "test2"
            @staticmethod
            def is_trainable(): return False
        binode = TestBiNode(node_id="test", input_dim=20, output_dim=10)
        b_key = "test" + MSG_ID_SEP + "b"
        msg = {"c": 12, "a": 13, b_key: 42, "method": "inverse"}
        x = n.zeros((5, binode.output_dim))
        result = binode.execute(x, msg)
        self.assert_(result[2] == "test2")

    def test_stoptrain_result1(self):
        """Test that stop_result is handled correctly."""
        stop_result = ({"test": 0}, 1)
        bi_sfa_node = SFABiNode(stop_result=stop_result,
                                node_id="testing binode")
        self.assertTrue(bi_sfa_node.is_trainable())
        x = n.random.random((100,10))
        train_result = bi_sfa_node.train(x)
        self.assertTrue(train_result == None)
        self.assertTrue(bi_sfa_node.is_training())
        result = bi_sfa_node.stop_training()
        self.assertTrue(result == (None,) + stop_result)
        self.assertTrue(bi_sfa_node.input_dim == 10)
        self.assertTrue(bi_sfa_node.output_dim == 10)
        self.assertTrue(bi_sfa_node.dtype == "float64")

    def test_stoptrain_result2(self):
        """Test that stop_result is handled correctly for multiple phases."""
        stop_result = [({"test": 0}, 1), ({"test2": 0}, 2)]
        binode = FDABiNode(stop_result=stop_result,
                           node_id="testing binode")
        x = n.random.random((100,10))
        msg = {"cl": n.zeros(len(x))}
        binode.train(x, msg)
        result = binode.stop_training()
        self.assertTrue(result == (None,) + stop_result[0])
        binode.train(x, msg)
        result = binode.stop_training()
        self.assertTrue(result == (None,) + stop_result[1])

    def test_stop_training_execute(self):
        """Test the magic execute method argument for stop_training."""
        class TestBiNode(BiNode):
            def _train(self, x): pass
            def _execute(self, x, a):
                self.a = a
                self.x = x
                y = n.zeros((len(x), self.output_dim))
                return y
<<<<<<< HEAD
            def is_trainable(self): return True
=======
            @staticmethod
            def is_trainable(): return False
>>>>>>> 813abd1f
        binode = TestBiNode(input_dim=20, output_dim=10)
        x = n.ones((5, binode.input_dim))
        binode.train(x)
        msg = {"x": x, "a": 13, "method": "execute"}
        result = binode.stop_training(msg)
        self.assert_(n.all(binode.x == x))
        self.assert_(binode.x.shape == (5, binode.input_dim))
        self.assert_(binode.a == 13)
        self.assert_(len(result) == 2)
        self.assert_(result[0].shape == (5, binode.output_dim))
        self.assertFalse(n.any(result[0]))

    def test_stop_training_inverse(self):
        """Test the magic inverse method argument for stop_training."""
        class TestBiNode(BiNode):
            def _train(self, x): pass
            def _inverse(self, x, a):
                self.a = a
                self.x = x
                y = n.zeros((len(x), self.input_dim))
                return y
<<<<<<< HEAD
            def is_trainable(self): return True
=======
            @staticmethod
            def is_trainable(): return False
>>>>>>> 813abd1f
        binode = TestBiNode(input_dim=20, output_dim=10)
        binode.train(n.ones((5, binode.input_dim)))
        x = n.ones((5, binode.output_dim))
        msg = {"x": x, "a": 13, "method": "inverse"}
        result = binode.stop_training(msg)
        self.assert_(n.all(binode.x == x))
        self.assert_(binode.x.shape == (5, binode.output_dim))
        self.assert_(binode.a == 13)
        self.assert_(len(result) == 3)
        self.assert_(result[2] == -1)
        self.assert_(result[0].shape == (5, binode.input_dim))
        self.assertFalse(n.any(result[0]))

    def test_flow_from_sum(self):
        """Test the special addition method for BiNode."""
        node1 = IdentityBiNode()
        node2 = mdp.Node()
        flow = node1 + node2
        self.assert_(type(flow) is BiFlow)
        node2 = IdentityBiNode()
        flow = node1 + node2
        self.assert_(type(flow) is BiFlow)
        self.assert_(len(flow) == 2)
        node3 = IdentityBiNode()
        flow = node1 + node2 + node3
        self.assert_(type(flow) is BiFlow)
        self.assert_(len(flow) == 3)
        node4 = IdentityBiNode()
        flow = node4 + flow
        self.assert_(type(flow) is BiFlow)
        self.assert_(len(flow) == 4)


class TestBiClassifierNode(unittest.TestCase):

    def test_biclassifier(self):
        """Test the BiClassifier base class."""
        class TestBiClassifier(BiClassifier):
            def _label(self, x):
                return "LABELS"
            def _prob(self, x):
                return "PROPS"
            @staticmethod
            def is_trainable():
                return False
        node = TestBiClassifier()
        x = n.empty((5,2))
        msg = {"return_labels": "test->",
               "return_probs": True}
        result = node.execute(x, msg)
        self.assert_(result[0] is x)
        self.assert_("labels" not in result[1])
        self.assert_(result[1]["probs"] == "PROPS")
        self.assert_(result[1][msg["return_labels"] + "labels"] == "LABELS")
        self.assert_("rank" not in result[1])
        msg = {"return_labels": None}
        result = node.execute(x,msg)
        self.assert_(result[0] is x)
        self.assert_("labels" not in result[1])
        self.assert_("prop" not in result[1])
        self.assert_("rank" not in result[1])

    def test_autogen_biclassifier(self):
        """Test that the autogenerated classifiers work."""
        node = SignumBiClassifier()
        msg = {"return_labels": True}
        # taken from the SignumClassifier unittest
        x = n.array([[1, 2, -3, -4], [1, 2, 3, 4]])
        result = node.execute(x, msg)
        self.assert_(result[0] is x)
        self.assert_(result[1]["labels"].tolist() == [-1, 1])


class TestIdentityBiNode(unittest.TestCase):

    def test_idnode(self):
        """Test the IdentityBiNode.

        Instantiation is tested and it should perform like an id node, but
        accept msg arguments.
        """
        binode = IdentityBiNode(node_id="testing binode")
        x = n.random.random((10,5))
        msg = {"some array": n.random.random((10,3))}
        # see if msg causes no problem
        y, msg = binode.execute(x, msg)
        self.assertTrue(n.all(x==y))
        # see if missing msg causes problem
        y = binode.execute(x)
        self.assertTrue(n.all(x==y))


class TestJumpBiNode(unittest.TestCase):

    def test_node(self):
        """Test the JumpBiNode."""
        train_results = [[(0, "t1")], [None], [(3, "t3")]]
        stop_train_results = [None, (5, "st2"), (6, "st3")]
        execute_results = [(None, {}), None, (None, {}, "et4")]
        jumpnode = JumpBiNode(train_results=train_results,
                              stop_train_results=stop_train_results,
                              execute_results=execute_results)
        x = n.random.random((2,2))
        self.assertTrue(jumpnode.is_trainable())
        # training
        rec_train_results = []
        rec_stop_train_results = []
        for _ in range(len(train_results)):
            rec_train_results.append([jumpnode.train(x)])
            jumpnode.bi_reset()
            rec_stop_train_results.append(jumpnode.stop_training())
            jumpnode.bi_reset()
        self.assertTrue(not jumpnode.is_training())
        self.assertTrue(rec_train_results == train_results)
        self.assertTrue(rec_stop_train_results == rec_stop_train_results)
        # execution
        rec_execute_results = []
        for _ in range(4):  # note that this is more then the execute_targets
            rec_execute_results.append(jumpnode.execute(x))
        execute_results[1] = x
        execute_results.append(x)
        self.assertTrue((rec_execute_results == execute_results))
        self.assertTrue(jumpnode.loop_counter == 4)


class TestBiNodeCoroutine(unittest.TestCase):
    """Test the coroutine decorator and the related BiNode functionality."""

    def test_codecorator(self):
        """Test basic codecorator functionality."""

        class CoroutineBiNode(BiNode):

            @staticmethod
            def is_trainable():
                return False

            @binode_coroutine(["alpha", "beta"])
            def _execute(self, x, alpha):
                """Blabla."""
                x, alpha, beta = yield (x, {"alpha": alpha, "beta": 2},
                                        self.node_id)
                x, alpha, beta = yield (x, {"alpha": alpha+1, "beta": beta+2},
                                        self.node_id)
                yield x, {"alpha": alpha, "beta": beta}

        node = CoroutineBiNode(node_id="conode")
        flow = BiFlow([node])
        x = n.random.random((3,2))
        y, msg = flow.execute(x, {"alpha": 3})
        self.assertEqual(msg["alpha"], 4)
        self.assertEqual(msg["beta"], 4)
        self.assertEqual(node.execute.__doc__, """Blabla.""")

    def test_codecorator2(self):
        """Test codecorator functionality with StopIteration."""

        class CoroutineBiNode(BiNode):

            @staticmethod
            def is_trainable():
                return False

            @binode_coroutine(["alpha", "beta"])
            def _execute(self, x, alpha):
                x, alpha, beta = yield (x, {"alpha": alpha, "beta": 2},
                                        self.node_id)
                x, alpha, beta = yield (x, {"alpha": alpha+1, "beta": beta+2},
                                        self.node_id)
                raise StopIteration(x, {"alpha": alpha, "beta": beta})

        node = CoroutineBiNode(node_id="conode")
        flow = BiFlow([node])
        x = n.random.random((3,2))
        y, msg = flow.execute(x, {"alpha": 3})
        self.assertEqual(msg["alpha"], 4)
        self.assertEqual(msg["beta"], 4)

    def test_codecorator_defaults(self):
        """Test codecorator argument default values."""

        class CoroutineBiNode(BiNode):

            @staticmethod
            def is_trainable():
                return False

            @binode_coroutine(["alpha", "beta"], defaults=(7,8))
            def _execute(self, x):
                x, alpha, beta = yield (x, None, self.node_id)
                raise StopIteration(x, {"alpha": alpha, "beta": beta})

        node = CoroutineBiNode(node_id="conode")
        flow = BiFlow([node])
        x = n.random.random((3,2))
        y, msg = flow.execute(x)
        self.assertEqual(msg["alpha"], 7)
        self.assertEqual(msg["beta"], 8)

<<<<<<< HEAD
=======
    def test_codecorator_stop_message(self):
        """Test codecorator functionality for stop_message phase."""

        # use this class to initialize the stop_messsage phase
        class DummyNode(BiNode):
            def _train(self, x):
                return None
            def _stop_training(self, alpha):
                return {"alpha": alpha}, 1

        class CoroutineBiNode(BiNode):

            @staticmethod
            def is_trainable():
                return False

            @binode_coroutine(["alpha", "beta"], stop_message=True)
            def _stop_message(self, alpha):
                alpha, beta = yield ({"alpha": alpha, "beta": 2}, self.node_id)
                alpha, beta = yield ({"alpha": alpha+1, "beta": beta+2},
                                     self.node_id)
                # this data should be ignored, since no target is given
                self.alpha = alpha
                self.beta = beta
                raise StopIteration()

        node1 = DummyNode()
        node2 = CoroutineBiNode(node_id="conode")
        flow = node1 + node2
        x = n.random.random((3,2))
        flow.train([[x],[None]], stop_messages=[{"alpha": 3},None])
        self.assertEqual(node2.alpha, 4)
        self.assertEqual(node2.beta, 4)

>>>>>>> 813abd1f
    def test_codecorator_no_iteration(self):
        """Test codecorator corner case with no iterations."""

        class CoroutineBiNode(BiNode):

            @staticmethod
            def is_trainable():
                return False

            @binode_coroutine()
            def _execute(self, x):
                # at least one yield must be in a coroutine
                if False:
                    yield None
                raise StopIteration(None, {"a": 1}, self.node_id)

        node1 = CoroutineBiNode()
        x = n.random.random((3,2))
        result = node1.execute(x)
        self.assertEqual(result, (None, {"a": 1}, None))

    def test_codecorator_reset1(self):
        """Test that codecorator correctly resets after termination."""

        class CoroutineBiNode(BiNode):

            @staticmethod
            def is_trainable():
                return False

            @binode_coroutine()
            def _execute(self, x, a, msg=None):
                # note that the a argument is required, drop message
                for _ in range(2):
                    x = yield x
                raise StopIteration(x)

        node1 = CoroutineBiNode()
        x = n.random.random((3,2))
        # this inits the coroutine, a argument is needed
        node1.execute(x, {"a": 2})
        node1.execute(x)
        node1.execute(x)
        self.assert_(node1._coroutine_instances == {})
        # couroutine should be reset, a argument is needed again
        self.assertRaises(TypeError, lambda: node1.execute(x))

    def test_codecorator_reset2(self):
        """Test that codecorator correctly resets without yields."""

        class CoroutineBiNode(BiNode):

            @staticmethod
            def is_trainable():
                return False

            @binode_coroutine()
            def _execute(self, x, a, msg=None):
                if False:
                    yield
                raise StopIteration(x)

        node1 = CoroutineBiNode()
        x = n.random.random((3,2))
        node1.execute(x, {"a": 2})
        self.assert_(node1._coroutine_instances == {})


def get_suite():
    suite = unittest.TestSuite()
    suite.addTest(unittest.makeSuite(TestBiNode))
    suite.addTest(unittest.makeSuite(TestBiClassifierNode))
    suite.addTest(unittest.makeSuite(TestIdentityBiNode))
    suite.addTest(unittest.makeSuite(TestJumpBiNode))
    suite.addTest(unittest.makeSuite(TestBiNodeCoroutine))
    return suite

if __name__ == '__main__':
    unittest.main()<|MERGE_RESOLUTION|>--- conflicted
+++ resolved
@@ -183,12 +183,10 @@
                 self.x = x
                 y = n.zeros((len(x), self.output_dim))
                 return y
-<<<<<<< HEAD
-            def is_trainable(self): return True
-=======
-            @staticmethod
-            def is_trainable(): return False
->>>>>>> 813abd1f
+
+            @staticmethod
+            def is_trainable(): return False
+
         binode = TestBiNode(input_dim=20, output_dim=10)
         x = n.ones((5, binode.input_dim))
         binode.train(x)
@@ -210,12 +208,10 @@
                 self.x = x
                 y = n.zeros((len(x), self.input_dim))
                 return y
-<<<<<<< HEAD
-            def is_trainable(self): return True
-=======
-            @staticmethod
-            def is_trainable(): return False
->>>>>>> 813abd1f
+
+            @staticmethod
+            def is_trainable(): return False
+
         binode = TestBiNode(input_dim=20, output_dim=10)
         binode.train(n.ones((5, binode.input_dim)))
         x = n.ones((5, binode.output_dim))
@@ -415,43 +411,6 @@
         self.assertEqual(msg["alpha"], 7)
         self.assertEqual(msg["beta"], 8)
 
-<<<<<<< HEAD
-=======
-    def test_codecorator_stop_message(self):
-        """Test codecorator functionality for stop_message phase."""
-
-        # use this class to initialize the stop_messsage phase
-        class DummyNode(BiNode):
-            def _train(self, x):
-                return None
-            def _stop_training(self, alpha):
-                return {"alpha": alpha}, 1
-
-        class CoroutineBiNode(BiNode):
-
-            @staticmethod
-            def is_trainable():
-                return False
-
-            @binode_coroutine(["alpha", "beta"], stop_message=True)
-            def _stop_message(self, alpha):
-                alpha, beta = yield ({"alpha": alpha, "beta": 2}, self.node_id)
-                alpha, beta = yield ({"alpha": alpha+1, "beta": beta+2},
-                                     self.node_id)
-                # this data should be ignored, since no target is given
-                self.alpha = alpha
-                self.beta = beta
-                raise StopIteration()
-
-        node1 = DummyNode()
-        node2 = CoroutineBiNode(node_id="conode")
-        flow = node1 + node2
-        x = n.random.random((3,2))
-        flow.train([[x],[None]], stop_messages=[{"alpha": 3},None])
-        self.assertEqual(node2.alpha, 4)
-        self.assertEqual(node2.beta, 4)
-
->>>>>>> 813abd1f
     def test_codecorator_no_iteration(self):
         """Test codecorator corner case with no iterations."""
 
