--- conflicted
+++ resolved
@@ -1,4 +1,3 @@
-<<<<<<< HEAD
 from __future__ import with_statement
 
 import mdp
@@ -310,358 +309,7 @@
         assert test_node._execute() == 1
         mdp.deactivate_extensions(['__test2', '__test1'])
 
-def test_caching_extension():
-    """Test that the caching extension is working."""
-    class SideEffectNode(mdp.Node):
-        def __init__(self):
-            super(SideEffectNode, self).__init__()
-            self.count = 0
-
-        @staticmethod
-        def is_trainable():
-            return False
-
-        def _execute(self, x):
-            """The execute method has the side effect of increasing
-            an internal counter by one."""
-            self.count += 1
-            return x
-
-    node = SideEffectNode()
-    x = mdp.numx.array([[1.]])
-
-    # before activating the extension
-    assert mdp.get_active_extensions() == []
-    node.execute(x)
-    assert node.count == 1
-
-    # activate the extension
-    mdp.activate_extension('cache_execute')
-    assert mdp.get_active_extensions() == ['cache_execute']
-    # the first time, x gets cached
-    node.execute(x)
-    assert node.count == 2
-    # the second time, x is already there
-    node.execute(x)
-    assert node.count == 2
-
-    # after deactivation
-    mdp.deactivate_extension('cache_execute')
-    assert mdp.get_active_extensions() == []
-    node.execute(x)
-    assert node.count == 3
-=======
-import unittest
-
-import mdp
-import sys
-import mdp.caching as caching
-
-class TestMDPExtensions(unittest.TestCase):
-
-    def tearDown(self):
-        """Deactivate all extensions and remove testing extensions."""
-        mdp.deactivate_extensions(mdp.get_active_extensions())
-        for key in mdp.get_extensions().copy():
-            if key.startswith("__test"):
-                del mdp.get_extensions()[key]
-
-    def testSimpleExtension(self):
-        """Test for a single new extension."""
-        class TestExtensionNode(mdp.ExtensionNode):
-            extension_name = "__test"
-            def _testtest(self):
-                pass
-            _testtest_attr = 1337
-        class TestSFANode(TestExtensionNode, mdp.nodes.SFANode):
-            def _testtest(self):
-                return 42
-            _testtest_attr = 1338
-        sfa_node = mdp.nodes.SFANode()
-        mdp.activate_extension("__test")
-        self.assert_(sfa_node._testtest() == 42)
-        self.assert_(sfa_node._testtest_attr == 1338)
-        mdp.deactivate_extension("__test")
-        self.assert_(not hasattr(mdp.nodes.SFANode, "_testtest"))
-
-    def testContextManager(self):
-        """Test that the context manager activates extensions."""
-
-        class Test1ExtensionNode(mdp.ExtensionNode):
-            extension_name = "__test1"
-            def _testtest(self):
-                pass
-        class Test2ExtensionNode(mdp.ExtensionNode):
-            extension_name = "__test2"
-            def _testtest(self):
-                pass
-
-        self.assertEqual(mdp.get_active_extensions(), [])
-        with mdp.extension('__test1'):
-            self.assertEqual(mdp.get_active_extensions(), ['__test1'])
-        self.assertEqual(mdp.get_active_extensions(), [])
-        # with multiple extensions
-        with mdp.extension(['__test1', '__test2']):
-            active = mdp.get_active_extensions()
-            self.assertTrue('__test1' in active)
-            self.assertTrue('__test2' in active)
-        self.assertEqual(mdp.get_active_extensions(), [])
-
-    def testDecoratorExtension(self):
-        """Test extension decorator with a single new extension."""
-        class TestExtensionNode(mdp.ExtensionNode):
-            extension_name = "__test"
-            def _testtest(self):
-                pass
-        @mdp.extension_method("__test", mdp.nodes.SFANode, "_testtest")
-        def _sfa_testtest(self):
-            return 42
-        @mdp.extension_method("__test", mdp.nodes.SFA2Node)
-        def _testtest(self):
-            return 42 + _sfa_testtest(self)
-        sfa_node = mdp.nodes.SFANode()
-        sfa2_node = mdp.nodes.SFA2Node()
-        mdp.activate_extension("__test")
-        self.assert_(sfa_node._testtest() == 42)
-        self.assert_(sfa2_node._testtest() == 84)
-        mdp.deactivate_extension("__test")
-        self.assert_(not hasattr(mdp.nodes.SFANode, "_testtest"))
-        self.assert_(not hasattr(mdp.nodes.SFA2Node, "_testtest"))
-
-    def testDecoratorInheritance(self):
-        """Test inhertiance with decorators for a single new extension."""
-        class TestExtensionNode(mdp.ExtensionNode):
-            extension_name = "__test"
-            def _testtest(self):
-                pass
-        @mdp.extension_method("__test", mdp.nodes.SFANode, "_testtest")
-        def _sfa_testtest(self):
-            return 42
-        @mdp.extension_method("__test", mdp.nodes.SFA2Node)
-        def _testtest(self):
-            return 42 + super(mdp.nodes.SFA2Node, self)._testtest()
-        sfa_node = mdp.nodes.SFANode()
-        sfa2_node = mdp.nodes.SFA2Node()
-        mdp.activate_extension("__test")
-        self.assert_(sfa_node._testtest() == 42)
-        self.assert_(sfa2_node._testtest() == 84)
-
-    def testExtensionInheritance(self):
-        """Test inheritance of extension nodes."""
-        class TestExtensionNode(mdp.ExtensionNode):
-            extension_name = "__test"
-            def _testtest(self):
-                pass
-        class TestSFANode(TestExtensionNode, mdp.nodes.SFANode):
-            def _testtest(self):
-                return 42
-            _testtest_attr = 1337
-        class TestSFA2Node(TestSFANode, mdp.nodes.SFA2Node):
-            def _testtest(self):
-                if sys.version_info[0] < 3:
-                    return TestSFANode._testtest.__func__(self)
-                else:
-                    return TestSFANode._testtest(self)
-        sfa2_node = mdp.nodes.SFA2Node()
-        mdp.activate_extension("__test")
-        self.assert_(sfa2_node._testtest() == 42)
-        self.assert_(sfa2_node._testtest_attr == 1337)
-
-    def testExtensionInheritance2(self):
-        """Test inheritance of extension nodes, using super."""
-        class TestExtensionNode(mdp.ExtensionNode):
-            extension_name = "__test"
-            def _testtest(self):
-                pass
-        class TestSFANode(TestExtensionNode, mdp.nodes.SFANode):
-            def _testtest(self):
-                return 42
-        class TestSFA2Node(mdp.nodes.SFA2Node, TestSFANode):
-            def _testtest(self):
-                return super(mdp.nodes.SFA2Node, self)._testtest()
-        sfa2_node = mdp.nodes.SFA2Node()
-        mdp.activate_extension("__test")
-        self.assert_(sfa2_node._testtest() == 42)
-
-    def testExtensionInheritance3(self):
-        """Test explicit use of extension nodes and inheritance."""
-        class TestExtensionNode(mdp.ExtensionNode):
-            extension_name = "__test"
-            def _testtest(self):
-                pass
-        class TestSFANode(TestExtensionNode, mdp.nodes.SFANode):
-            def _testtest(self):
-                return 42
-        # Note the inheritance order, otherwise this would not work.
-        class TestSFA2Node(mdp.nodes.SFA2Node, TestSFANode):
-            def _testtest(self):
-                return super(mdp.nodes.SFA2Node, self)._testtest()
-        sfa2_node = TestSFA2Node()
-        self.assert_(sfa2_node._testtest() == 42)
-
-    def testMultipleExtensions(self):
-        """Test behavior of multiple extensions."""
-        class Test1ExtensionNode(mdp.ExtensionNode, mdp.Node):
-            extension_name = "__test1"
-            def _testtest1(self):
-                pass
-        class Test2ExtensionNode(mdp.ExtensionNode, mdp.Node):
-            extension_name = "__test2"
-            def _testtest2(self):
-                pass
-        mdp.activate_extension("__test1")
-        node = mdp.Node()
-        node._testtest1()
-        mdp.activate_extension("__test2")
-        node._testtest2()
-        mdp.deactivate_extension("__test1")
-        self.assert_(not hasattr(mdp.nodes.SFANode, "_testtest1"))
-        mdp.activate_extension("__test1")
-        node._testtest1()
-        mdp.deactivate_extensions(["__test1", "__test2"])
-        self.assert_(not hasattr(mdp.nodes.SFANode, "_testtest1"))
-        self.assert_(not hasattr(mdp.nodes.SFANode, "_testtest2"))
-
-    def testExtCollision(self):
-        """Test the check for method name collision."""
-        class Test1ExtensionNode(mdp.ExtensionNode, mdp.Node):
-            extension_name = "__test1"
-            def _testtest(self):
-                pass
-        class Test2ExtensionNode(mdp.ExtensionNode, mdp.Node):
-            extension_name = "__test2"
-            def _testtest(self):
-                pass
-        self.assertRaises(mdp.ExtensionException,
-                    lambda: mdp.activate_extensions(["__test1", "__test2"]))
-        # none of the extension should be active after the exception
-        self.assert_(not hasattr(mdp.Node, "_testtest"))
-
-    def testExtensionInheritanceInjection(self):
-        """Test the injection of inherited methods"""
-        class TestNode(object):
-            def _test1(self):
-                return 0
-        class TestExtensionNode(mdp.ExtensionNode):
-            extension_name = "__test"
-            def _test1(self):
-                return 1
-            def _test2(self):
-                return 2
-            def _test3(self):
-                return 3
-        class TestNodeExt(TestExtensionNode, TestNode):
-            def _test2(self):
-                return "2b"
-        @mdp.extension_method("__test", TestNode)
-        def _test4(self):
-            return 4
-        test_node = TestNode()
-        mdp.activate_extension("__test")
-        self.assert_(test_node._test1() == 1)
-        self.assert_(test_node._test2() == "2b")
-        self.assert_(test_node._test3() == 3)
-        self.assert_(test_node._test4() == 4)
-        mdp.deactivate_extension("__test")
-        self.assert_(test_node._test1() == 0)
-        self.assert_(not hasattr(test_node, "_test2"))
-        self.assert_(not hasattr(test_node, "_test3"))
-        self.assert_(not hasattr(test_node, "_test4"))
-
-    def testExtensionInheritanceInjectionNonExtension(self):
-        """Test non_extension method injection."""
-        class TestExtensionNode(mdp.ExtensionNode):
-            extension_name = "__test"
-            def _execute(self):
-                return 0
-        class TestNode(mdp.Node):
-            # no _execute method
-            pass
-        class ExtendedTestNode(TestExtensionNode, TestNode):
-            pass
-        test_node = TestNode()
-        mdp.activate_extension('__test')
-        self.assert_(hasattr(test_node, "_non_extension__execute"))
-        mdp.deactivate_extension('__test')
-        self.assert_(not hasattr(test_node, "_non_extension__execute"))
-        self.assert_(not hasattr(test_node, "_extension_for__execute"))
-        # test that the non-native _execute has been completely removed
-        self.assert_("_execute" not in test_node.__class__.__dict__)
-
-    def testExtensionInheritanceInjectionNonExtension2(self):
-        """Test non_extension method injection."""
-        class TestExtensionNode(mdp.ExtensionNode):
-            extension_name = "__test"
-            def _execute(self):
-                return 0
-        class TestNode(mdp.Node):
-            def _execute(self):
-                return 1
-        class ExtendedTestNode(TestExtensionNode, TestNode):
-            pass
-        test_node = TestNode()
-        mdp.activate_extension('__test')
-        # test that non-extended attribute has been added as well
-        self.assert_(hasattr(test_node, "_non_extension__execute"))
-        mdp.deactivate_extension('__test')
-        self.assert_(not hasattr(test_node, "_non_extension__execute"))
-        self.assert_(not hasattr(test_node, "_extension_for__execute"))
-        # test that the native _execute has been preserved
-        self.assert_("_execute" in test_node.__class__.__dict__)
-
-    def testExtensionInheritanceTwoExtensions(self):
-        """Test non_extension injection for multiple extensions."""
-        class Test1ExtensionNode(mdp.ExtensionNode):
-            extension_name = "__test1"
-            def _execute(self):
-                return 1
-        class Test2ExtensionNode(mdp.ExtensionNode):
-            extension_name = "__test2"
-        class Test3ExtensionNode(mdp.ExtensionNode):
-            extension_name = "__test3"
-            def _execute(self):
-                return "3a"
-        class TestNode1(mdp.Node):
-            pass
-        class TestNode2(TestNode1):
-            pass
-        class ExtendedTest1Node2(Test1ExtensionNode, TestNode2):
-            pass
-        class ExtendedTest2Node1(Test2ExtensionNode, TestNode1):
-            def _execute(self):
-                return 2
-        class ExtendedTest3Node1(Test3ExtensionNode, TestNode1):
-            def _execute(self):
-                return "3b"
-        test_node = TestNode2()
-        mdp.activate_extension('__test2')
-        self.assert_(test_node._execute() == 2)
-        mdp.deactivate_extension('__test2')
-        # in this order TestNode2 should get execute from __test1,
-        # the later addition by __test1 to TestNode1 doesn't matter
-        mdp.activate_extensions(['__test1', '__test2'])
-        self.assert_(test_node._execute() == 1)
-        mdp.deactivate_extensions(['__test2', '__test1'])
-        # now activate in inverse order
-        # TestNode2 already gets _execute from __test2, but that is still
-        # overriden by __test1, thats how its registered in _extensions
-        mdp.activate_extensions(['__test2', '__test1'])
-        self.assert_(test_node._execute() == 1)
-        mdp.deactivate_extensions(['__test2', '__test1'])
-        ## now the same with extension 3
-        mdp.activate_extension('__test3')
-        self.assert_(test_node._execute() == "3b")
-        mdp.deactivate_extension('__test3')
-        # __test3 does not override, since the _execute slot for Node2
-        # was first filled by __test1
-        mdp.activate_extensions(['__test3', '__test1'])
-        self.assert_(test_node._execute() == 1)
-        mdp.deactivate_extensions(['__test3', '__test1'])
-        # inverse order
-        mdp.activate_extensions(['__test1', '__test3'])
-        self.assert_(test_node._execute() == 1)
-        mdp.deactivate_extensions(['__test2', '__test1'])
-
+# TODO: Move to own file
 
 _counter = 0
 class _CounterNode(mdp.Node):
@@ -771,17 +419,4 @@
                 for _ in range(2):
                     assert mdp.numx.all(node.execute(x) == x)
                     assert _counter == i+1
-        self.assertEqual(mdp.get_active_extensions(), [])
-
-
-def get_suite(testname=None):
-    # this suite just ignores the testname argument
-    # you can't select tests by name here!
-    suite = unittest.TestSuite()
-    suite.addTest(unittest.makeSuite(TestMDPExtensions))
-    suite.addTest(unittest.makeSuite(TestCachingExtension))
-    return suite
-
-if __name__ == '__main__':
-    unittest.main()
->>>>>>> 7fd195de
+        self.assertEqual(mdp.get_active_extensions(), [])