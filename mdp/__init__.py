--- conflicted
+++ resolved
@@ -287,11 +287,6 @@
 
 config = MDPConfiguration()
 
-def info():
-    """Return nicely formatted info about MDP."""
-    import sys
-    sys.stderr.write(config.info())
-
 # import the utils module (used by other modules)
 # here we set scipy_emulation if needed.
 import utils
@@ -328,17 +323,8 @@
 import hinet
 import parallel
 import contrib
-<<<<<<< HEAD
 from test import test
-
-def info():
-    """Return nicely formatted info about MDP."""
-    import sys
-    sys.stderr.write(config.info())
-
-=======
 import caching
->>>>>>> 6fa89e15
 
 # clean up namespace
 del signal_node
